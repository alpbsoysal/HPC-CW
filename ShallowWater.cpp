/**
 * @file ShallowWater.cpp
 * @author Alp Soysal
 * @brief A program that solves the shallow water equations using 6th order central differencing and 4th order runge-kutta, for the HPC module coursework.
 * @version 0.2
 * @date 2023-03-19
 */

#include <iostream>
#include <iomanip>
#include <fstream>
#include <cmath>

using namespace std;

#include <boost/program_options.hpp>
#include <cblas.h>
#include <omp.h>

namespace po = boost::program_options;

constexpr double G = 9.81;

void PrintMatrix(int n, int m, double* H) {
    for (int i = 0; i < n; ++i) {
        for (int j = 0; j < m; ++j) {
            cout << setw(10) << H[j*n+i] << " ";
        }
        cout << endl;
    }
}

void PrintVector(int n, double* u) {
    for (int i = 0; i < n; ++i) {
        cout << u[i] << endl;
    }
}

/**
 * @class ShallowWater
 * @brief Implements a numerical solution to the shallow water equations.
 */
class ShallowWater {

    private:
        int nx, ny;
        int method;
        double dx, dy, dt;
        double x0, x1, y0, y1, T;
        double *u, *v, *h, *Ax, *Ay;

    public:

        ShallowWater(const double& pDT, const double& pT, const int& pNx, const int& pNy, const int& pIc, const int& pMethod);
        ~ShallowWater();

        void SetInitialConditions(const int& ic);
        void TimeIntegrate();

        void CalculateFluxLoop(double* pU, double* pV, double* pH, double* pKU, double* pKV, double* pKH);
        void DeriXLoop(const double* var, double* der);
        void DeriYLoop(const double* var, double* der);

        void CalculateFluxBLAS(double* pU, double* pV, double* pH, double* pKU, double* pKV, double* pKH);
        void PopulateMatrix();
        void DeriXBLAS(const double* var, double* der);
        void DeriYBLAS(const double* var, double* der);

        void FileOutput();

};

/**
 * @brief Construct a new Shallow Water object
 * 
 * @param pDT Timestep to be used
 * @param pT  Time to integrate for
 * @param pNx Number of X discretisations
 * @param pNy Number of Y discretisations
 * @param pIc Initial condition to use (1-4)
 */
ShallowWater::ShallowWater(const double& pDT, const double& pT, const int& pNx, const int& pNy, const int& pIc, const int& pMethod) {

    // Initialise default values
    x0 = 0.0;
    y0 = 0.0;

    dx = 1;
    dy = 1;

    // Initialise user inputs
    dt = pDT;
    T = pT;
    nx = pNx;
    ny = pNy;
    method = pMethod;

    // Initialise calculated values
    x1 = x0 + (nx - 1)*dx;
    y1 = y0 + (ny - 1)*dy;

    u = new double[nx*ny];
    v = new double[nx*ny];
    h = new double[nx*ny];

    // Set initial conditions
    SetInitialConditions(pIc);

    // Populate A matrix if using BLAS
    if (method)
    {
        PopulateMatrix();
    }
}

/**
 * @brief Destroy the Shallow Water object
 */
ShallowWater::~ShallowWater() {
    // Deallocate pointers
    delete[] u;
    delete[] v;
    delete[] h;
    delete[] Ax;
    delete[] Ay;
}

/**
 * @brief Set the initial conditions for the solution.
 * 
 * @param ic The index of the initial condition to use
 */
void ShallowWater::SetInitialConditions(const int& ic) {

    // Mean surface height
    double Hm = 10.0;

    double x, y;

    #pragma omp parallel for default(shared) private(x, y) schedule(static)
    for (int row = 0; row < ny; row++)
    {
        for (int col = 0; col < nx; col++)
        {
            // Calculate local x and y values
            x = x0 + col*dx;
            y = y0 + row*dy;

            // Set both velocity fields to zero
            u[col*ny + row] = 0;
            v[col*ny + row] = 0;

            // Set the height field based on the initial condition chosen
            switch (ic)
            {
            case 1:
                h[col*ny + row] = Hm + exp(-pow((x - 50), 2) / 25);
                break;

            case 2:
                h[col*ny + row] = Hm + exp(-pow((y - 50), 2) / 25);
                break;

            case 3:
                h[col*ny + row] = Hm + exp(-(pow((x - 50), 2) + pow((y - 50), 2)) / 25);
                break;

            case 4:
                h[col*ny + row] = Hm + exp(-(pow((x - 25), 2) + pow((y - 25), 2)) / 25) + exp(-(pow((x - 75), 2) + pow((y - 75), 2)) / 25);
                break;
            }
        }
    }
}

/**
 * @brief Solves the initialised shallow water equation systems.
 */
void ShallowWater::TimeIntegrate() {

    double* k1u = new double[nx*ny];
    double* k1v = new double[nx*ny];
    double* k1h = new double[nx*ny];

    double* k2u = new double[nx*ny];
    double* k2v = new double[nx*ny];
    double* k2h = new double[nx*ny];

    double* k3u = new double[nx*ny];
    double* k3v = new double[nx*ny];
    double* k3h = new double[nx*ny];

    double* k4u = new double[nx*ny];
    double* k4v = new double[nx*ny];
    double* k4h = new double[nx*ny];

    double* tempU = new double[nx*ny];
    double* tempV = new double[nx*ny];
    double* tempH = new double[nx*ny];

    // Total number of timesteps
    int nt = T/dt + 1;

    // Iterate over timesteps and solve the equation
    for (int i = 0; i < nt; i++)
    {
        // Calculate all k1 matrices
        switch (method)
        {
        case 0:
            CalculateFluxLoop(u, v, h, k1u, k1v, k1h);
            break;
        case 1:
            CalculateFluxBLAS(u, v, h, k1u, k1v, k1h);
            break;
        }

        // Calculate y_n + dt*k1/2
<<<<<<< HEAD
        #pragma omp for schedule(static)
        for (int col = 0; col < nx; col++)
=======
        for (int i = 0; i < nx*ny; i++)
>>>>>>> 9deaa80c
        {

            tempU[i] = u[i] + dt*k1u[i]*0.5;
            tempV[i] = v[i] + dt*k1v[i]*0.5;
            tempH[i] = h[i] + dt*k1h[i]*0.5;
        }

        // Calculate k2 matrices
        switch (method)
        {
        case 0:
            CalculateFluxLoop(tempU, tempV, tempH, k2u, k2v, k2h);
            break;
        case 1:
            CalculateFluxBLAS(tempU, tempV, tempH, k2u, k2v, k2h);
            break;
        }

        // Calculate y_n + dt*k2/2
<<<<<<< HEAD
        #pragma omp for schedule(static)
        for (int col = 0; col < nx; col++)
=======
        for (int i = 0; i < nx*ny; i++)
>>>>>>> 9deaa80c
        {
            tempU[i] = u[i] + dt*k2u[i]*0.5;
            tempV[i] = v[i] + dt*k2v[i]*0.5;
            tempH[i] = h[i] + dt*k2h[i]*0.5;
        }

        // Calculate k3 matrices
        switch (method)
        {
        case 0:
            CalculateFluxLoop(tempU, tempV, tempH, k3u, k3v, k3h);
            break;
        case 1:
            CalculateFluxBLAS(tempU, tempV, tempH, k3u, k3v, k3h);
            break;
        }

        // Calculate y_n + dt*k3
<<<<<<< HEAD
        #pragma omp for schedule(static)
        for (int col = 0; col < nx; col++)
=======
        for (int i = 0; i < nx*ny; i++)
>>>>>>> 9deaa80c
        {
            tempU[i] = u[i] + dt*k3u[i];
            tempV[i] = v[i] + dt*k3v[i];
            tempH[i] = h[i] + dt*k3h[i];
        }

        // Calculate k4 matrices
        switch (method)
        {
        case 0:
            CalculateFluxLoop(tempU, tempV, tempH, k4u, k4v, k4h);
            break;
        case 1:
            CalculateFluxBLAS(tempU, tempV, tempH, k4u, k4v, k4h);
            break;
        }

        // Calculate next iteration
<<<<<<< HEAD
        #pragma omp for schedule(static)
        for (int col = 0; col < nx; col++)
=======
        for (int i = 0; i < nx*ny; i++)
>>>>>>> 9deaa80c
        {
                u[i] = u[i] + dt/6*(k1u[i] + 2*k2u[i] + 2*k3u[i] + k4u[i]);
                v[i] = v[i] + dt/6*(k1v[i] + 2*k2v[i] + 2*k3v[i] + k4v[i]);
                h[i] = h[i] + dt/6*(k1h[i] + 2*k2h[i] + 2*k3h[i] + k4h[i]);
        }
    }

    // Output final state to file
    FileOutput();

    delete[] k1u;
    delete[] k1v;
    delete[] k1h;

    delete[] k2u;
    delete[] k2v;
    delete[] k2h;

    delete[] k3u;
    delete[] k3v;
    delete[] k3h;

    delete[] k4u;
    delete[] k4v;
    delete[] k4h;

    delete[] tempU;
    delete[] tempV;
    delete[] tempH;
}

/**
 * @brief Calculates the flux (right hand side) of the shallow water equations using variables pU, pV, pH; puts calculated fluxes in pKU, pKV, pKH.
 * 
 * @param pU  Input matrix for U
 * @param pV  Input matrix for V
 * @param pH  Input matrix for H
 * @param pKU Output matrix for the flux of U
 * @param pKV Output matrix for the flux of V
 * @param pKH Output matrix for the flux of H
 */
void ShallowWater::CalculateFluxLoop(double* pU, double* pV, double* pH, double* pKU, double* pKV, double* pKH) {

    double* hu = new double[nx*ny];
    double* hv = new double[nx*ny];

    double* du_dx = new double[nx*ny];
    double* du_dy = new double[nx*ny];
    double* dh_dx = new double[nx*ny];

    double* dv_dx = new double[nx*ny];
    double* dv_dy = new double[nx*ny];
    double* dh_dy = new double[nx*ny];

    double* dhu_dx = new double[nx*ny];
    double* dhv_dy = new double[nx*ny];

<<<<<<< HEAD
    #pragma omp parallel default(shared)
    {
        // Calculate hu and hv
        #pragma omp for schedule(static)
        for (int col = 0; col < nx; col++)
        {
            for (int row = 0; row < ny; row++)
            {
                hu[col*ny + row] = pH[col*ny + row] * pU[col*ny + row];
                hv[col*ny + row] = pH[col*ny + row] * pV[col*ny + row];
            }
        }

        // Calculate all derivatives
        DeriXLoop(pU, du_dx);
        DeriYLoop(pU, du_dy);
        DeriXLoop(pH, dh_dx);
=======
    // Calculate all derivatives
    DeriXLoop(pU, du_dx);
    DeriYLoop(pU, du_dy);
    DeriXLoop(pH, dh_dx);
>>>>>>> 9deaa80c

        DeriXLoop(pV, dv_dx);
        DeriYLoop(pV, dv_dy);
        DeriYLoop(pH, dh_dy);

<<<<<<< HEAD
        DeriXLoop(hu, dhu_dx);
        DeriYLoop(hv, dhv_dy);

        // Calculate fluxes
        #pragma omp for schedule(static)
        for (int col = 0; col < nx; col++)
        {
            for (int row = 0; row < ny; row++)
            {
                // Calculate the flux of U
                pKU[col*ny + row] = pU[col*ny + row] * du_dx[col*ny + row] + pV[col*ny + row] * du_dy[col*ny + row] + G*dh_dx[col*ny + row];
                // Calculate the flux of V
                pKV[col*ny + row] = pU[col*ny + row] * dv_dx[col*ny + row] + pV[col*ny + row] * dv_dy[col*ny + row] + G*dh_dy[col*ny + row];
                // Calculate the flux of H
                pKH[col*ny + row] = dhu_dx[col*ny + row] + dhv_dy[col*ny + row];
            }
        }
=======
    // Calculate fluxes
    for (int i = 0; i < nx*ny; i++)
    {
        // Calculate hu and hv

        dhu_dx[i] = pH[i]*du_dx[i] + pU[i]*dh_dx[i];
        dhv_dy[i] = pH[i]*dv_dy[i] + pV[i]*dh_dx[i];

        // Calculate the flux of U
        pKU[i] = pU[i] * du_dx[i] + pV[i] * du_dy[i] + G*dh_dx[i];
        // Calculate the flux of V
        pKV[i] = pU[i] * dv_dx[i] + pV[i] * dv_dy[i] + G*dh_dy[i];
        // Calculate the flux of H
        pKH[i] = dhu_dx[i] + dhv_dy[i];
>>>>>>> 9deaa80c
    }

    delete[] hu;
    delete[] hv;

    delete[] du_dx;
    delete[] du_dy;
    delete[] dh_dx;

    delete[] dv_dx;
    delete[] dv_dy;
    delete[] dh_dy;

    delete[] dhu_dx;
    delete[] dhv_dy;
}

/**
 * @brief Function that calculates the x-derivative of a field VAR and stores it in DER using a loop-based method.
 * 
 * @param var Pointer to the input field matrix
 * @param der Pointer to the output matrix
 */
void ShallowWater::DeriXLoop(const double* var, double* der) {

<<<<<<< HEAD
    #pragma omp for schedule(static) 
=======
    double c1 = -1.0/60.0;
    double c2 =  3.0/20.0;
    double c3 = -3.0/4.0;
    double c4 =  3.0/4.0;
    double c5 = -3.0/20.0;
    double c6 =  1.0/60.0;
    double ddx = 1.0/dx;
    int index;

>>>>>>> 9deaa80c
    for (int row = 0; row < ny; row++)
    {
        // first 3 elements in row
        der[row] = (c1*var[(nx-3)*ny+row] + c2*var[(nx-2)*ny+row] + c3*var[(nx-1)*ny+row] + c4*var[ny+row] + c5*var[2*ny+row] + c6*var[3*ny+row])*ddx;
        der[1*ny + row] = (c1*var[(nx-2)*ny+row] + c2*var[(nx-1)*ny+row] + c3*var[row] + c4*var[2*ny+row] + c5*var[3*ny+row] + c6*var[4*ny+row])*ddx;
        der[2*ny + row] = (c1*var[(nx-1)*ny+row] + c2*var[row] + c3*var[ny+row] + c4*var[3*ny+row] + c5*var[4*ny+row] + c6*var[5*ny+row])*ddx;

        // elements between first 3 and last 3 elements
        for (int col = 3; col < nx-3; col++)
        {
            index = col*ny+row;
            der[index] = (c1*var[index-3*ny] + c2*var[index-2*ny] + c3*var[index-ny] + c4*var[index+ny] + c5*var[index+2*ny] + c6*var[index+3*ny])*ddx;
        }

        // last 3 elements in row
        der[(nx-3)*ny + row] = (c1*var[(nx-6)*ny+row] + c2*var[(nx-5)*ny+row] + c3*var[(nx-4)*ny+row] + c4*var[(nx-2)*ny+row] + c5*var[(nx-1)*ny+row] + c6*var[row])*ddx;
        der[(nx-2)*ny + row] = (c1*var[(nx-5)*ny+row] + c2*var[(nx-4)*ny+row] + c3*var[(nx-3)*ny+row] + c4*var[(nx-1)*ny+row] + c5*var[row] + c6*var[ny+row])*ddx;
        der[(nx-1)*ny + row] = (c1*var[(nx-4)*ny+row] + c2*var[(nx-3)*ny+row] + c3*var[(nx-2)*ny+row] + c4*var[row] + c5*var[ny+row] + c6*var[2*ny+row])*ddx;
    }
}

/**
 * @brief Funciton that calculates the y-dericative of a field VAR and stores it in DER using a loop-based method.
 * 
 * @param var Pointer to the input field matrix
 * @param der Pointer to the output matrix
 */
void ShallowWater::DeriYLoop(const double* var, double* der) {

<<<<<<< HEAD
    #pragma omp for schedule(static) 
=======
    double c1 = -1.0/60.0;
    double c2 =  3.0/20.0;
    double c3 = -3.0/4.0;
    double c4 =  3.0/4.0;
    double c5 = -3.0/20.0;
    double c6 =  1.0/60.0;
    double ddy = 1.0/dy;
    int index, colindex;

>>>>>>> 9deaa80c
    for (int col = 0; col < nx; col++)
    {
        colindex = col*ny;
        // first 3 elements in row
        der[colindex + 0] = (c1*var[colindex+ny-3] + c2*var[colindex+ny-2] + c3*var[colindex+ny-1] + c4*var[colindex+1] + c5*var[colindex+2] + c6*var[colindex+3])*ddy;
        der[colindex + 1] = (c1*var[colindex+ny-2] + c2*var[colindex+ny-1] + c3*var[colindex] + c4*var[colindex+2] + c5*var[colindex+3] + c6*var[colindex+4])*ddy;
        der[colindex + 2] = (c1*var[colindex+ny-1] + c2*var[colindex] + c3*var[colindex+1] + c4*var[colindex+3] + c5*var[colindex+4] + c6*var[colindex+5])*ddy;

        // elements between first 3 and last 3 elements
        for (int row = 3; row < ny-3; row++)
        {
            index = colindex+row;
            der[index] = (c1*var[index-3] + c2*var[index-2] + c3*var[index-1] + c4*var[index+1] + c5*var[index+2] + c6*var[index+3])*ddy;
        }

        // last 3 elements in row
        der[colindex + ny-3] = (c1*var[colindex+ny-6] + c2*var[colindex+ny-5] + c3*var[colindex+ny-4] + c4*var[colindex+ny-2] + c5*var[colindex+ny-1] + c6*var[colindex])*ddy;
        der[colindex + ny-2] = (c1*var[colindex+ny-5] + c2*var[colindex+ny-4] + c3*var[colindex+ny-3] + c4*var[colindex+ny-1] + c5*var[colindex] + c6*var[colindex+1])*ddy;
        der[colindex + ny-1] = (c1*var[colindex+ny-4] + c2*var[colindex+ny-3] + c3*var[colindex+ny-2] + c4*var[colindex] + c5*var[colindex+1] + c6*var[colindex+2])*ddy;
    }
}

/**
 * @brief Calculates the flux (right hand side) of the shallow water equations using variables pU, pV, pH; puts calculated fluxes in pKU, pKV, pKH.
 * 
 * @param pU  Input matrix for U
 * @param pV  Input matrix for V
 * @param pH  Input matrix for H
 * @param pKU Output matrix for U
 * @param pKV Output matrix for V
 * @param pKH Output matrix for h
 */
void ShallowWater::CalculateFluxBLAS(double* pU, double* pV, double* pH, double* pKU, double* pKV, double* pKH) {

    double* hu = new double[nx*ny];
    double* hv = new double[nx*ny];

    double* du_dx = new double[nx*ny];
    double* du_dy = new double[nx*ny];
    double* dh_dx = new double[nx*ny];

    double* dv_dx = new double[nx*ny];
    double* dv_dy = new double[nx*ny];
    double* dh_dy = new double[nx*ny];

    double* dhu_dx = new double[nx*ny];
    double* dhv_dy = new double[nx*ny];

    // Calculate hu and hv
    cblas_dgbmv(CblasColMajor, CblasNoTrans, nx*ny, nx*ny, 0, 0, 1.0, pH, 1, pU, 1, 0.0, hu, 1);
    cblas_dgbmv(CblasColMajor, CblasNoTrans, nx*ny, nx*ny, 0, 0, 1.0, pH, 1, pV, 1, 0.0, hv, 1);

    // Calculate all derivatives

    DeriXBLAS(pU, du_dx);
    DeriYBLAS(pU, du_dy);
    DeriXBLAS(pH, dh_dx);

    DeriXBLAS(pV, dv_dx);
    DeriYBLAS(pV, dv_dy);
    DeriYBLAS(pH, dh_dy);

    DeriXBLAS(hu, dhu_dx);
    DeriYBLAS(hv, dhv_dy);

    // Calculate fluxes
    // u
    cblas_dgbmv(CblasColMajor, CblasNoTrans, nx*ny, nx*ny, 0, 0, 1.0, pU, 1, du_dx, 1, 0.0, pKU, 1);
    cblas_dgbmv(CblasColMajor, CblasNoTrans, nx*ny, nx*ny, 0, 0, 1.0, pV, 1, du_dy, 1, 1.0, pKU, 1);
    cblas_daxpy(nx*ny, G, dh_dx, 1, pKU, 1);

    // v
    cblas_dgbmv(CblasColMajor, CblasNoTrans, nx*ny, nx*ny, 0, 0, 1.0, pU, 1, dv_dx, 1, 0.0, pKV, 1);
    cblas_dgbmv(CblasColMajor, CblasNoTrans, nx*ny, nx*ny, 0, 0, 1.0, pV, 1, dv_dy, 1, 1.0, pKV, 1);
    cblas_daxpy(nx*ny, G, dh_dy, 1, pKV, 1);

    // h
    cblas_daxpy(nx*ny, 1.0, dhu_dx, 1, dhv_dy, 1);
    cblas_dcopy(nx*ny, dhv_dy, 1, pKH, 1);

    delete[] hu;
    delete[] hv;

    delete[] du_dx;
    delete[] du_dy;
    delete[] dh_dx;

    delete[] dv_dx;
    delete[] dv_dy;
    delete[] dh_dy;

    delete[] dhu_dx;
    delete[] dhv_dy;
}

/**
 * @brief Populate the A matrix for BLAS based derivatives
 */
void ShallowWater::PopulateMatrix() {

    Ax = new double[nx*nx]();
    Ay = new double[ny*ny]();

    double* Arow = new double[ny]();
    double* Acol = new double[nx]();

    Arow[1] = Acol[1] = -3.0/4.0;
    Arow[2] = Acol[2] = 3.0/20.0;
    Arow[3] = Acol[3] = -1.0/60.0;
    Arow[ny-3] = Acol[nx-3] = 1.0/60.0;
    Arow[ny-2] = Acol[nx-2] = -3.0/20.0;
    Arow[ny-1] = Acol[nx-1] = 3.0/4.0;

    for (int row = 0; row < ny; row++)
    {
        for (int col = 0; col < ny; col++)
        {
            Ay[col*ny+row] = Arow[(ny-col+row)%ny];
        }
    }

    for (int row = 0; row < nx; row++)
    {
        for (int col = 0; col < nx; col++)
        {
            Ax[col*nx+row] = Acol[(nx-col+row)%nx];
        }
    }
}

/**
 * @brief Function that calculates the x-derivative of a field VAR and stores it in DER using a matrix-based method.
 * 
 * @param var Pointer to the input field matrix
 * @param der Pointer to the output matrix
 */
void ShallowWater::DeriXBLAS(const double* var, double* der) {

    // Calculate derivative using matrix-matrix multiplication
    cblas_dgemm(CblasColMajor, CblasNoTrans, CblasNoTrans, ny, nx, nx, 1.0, var, ny, Ax, nx, 0.0, der, ny);

}

/**
 * @brief Function that calculates the y-derivative of a field VAR and stores it in DER using a matrix-based method.
 * 
 * @param var Pointer to the input field matrix
 * @param der Pointer to the output matrix
 */
void ShallowWater::DeriYBLAS(const double* var, double* der) {

    // Calculate derivative using matrix-matrix multiplication
    cblas_dgemm(CblasColMajor, CblasNoTrans, CblasNoTrans, ny, nx, ny, 1.0, Ay, ny, var, ny, 0.0, der, ny);
}

/**
 * @brief Outputs the current state of the solution to an output file
 */
void ShallowWater::FileOutput() {

    ofstream out("output.txt", ios::out | ios::trunc);

    out.precision(5);

    double x, y;

    for (int row = 0; row < ny; row++)
    {
        for (int col = 0; col < nx; col++)
        {
            x = x0 + col*dx;
            y = y0 + row*dy;
            // Output x and y location
            out << x << " " << y << " ";

            // Output variables
            out << u[col*ny + row] << " " << v[col*ny + row] << " " << h[col*ny + row] << endl;
        }

        // Output empty line after column
        out << endl;
    }

    out.close();
}

int main(int argc, char* argv[]) {

    po::options_description opts("Solves the shallow water equations");

    opts.add_options()
        ("help,h", "Print help message")
        ("dT", po::value<double>()->default_value(0.1), "Timestep to use")
        ("T", po::value<double>()->default_value(80), "Time to integrate for")
        ("Nx", po::value<int>()->default_value(100), "Number of points in X direction")
        ("Ny", po::value<int>()->default_value(100), "NUmber of points in Y direction")
        ("method", po::value<int>()->default_value(0), "Method to use. 0 for LOOP-based and 1 for BLAS-based.")
        ("ic", po::value<int>(), "Initial condition to use, 1-4");

    po::variables_map vm;
    po::store(po::parse_command_line(argc, argv, opts), vm);
    po::notify(vm);

    if (vm.count("help"))
    {
        cout << opts << endl;
        return 0;
    }

    const double dT = vm["dT"].as<double>();
    const double T  = vm["T"].as<double>();
    const int Nx = vm["Nx"].as<int>();
    const int Ny = vm["Ny"].as<int>();
    int ic;
    int method;

    if (vm.count("ic")){

        ic = vm["ic"].as<int>();

        if (ic < 1 || 4 < ic)
        {
            cout << "Initial conditions not valid. Valid range is 1-4. Exiting program." << endl;
            return -1;
        }

    } else {
        cout << "Initial conditions not specified. Exiting program." << endl;
        return -1;
    }

    if (vm.count("method")){

        method = vm["method"].as<int>();

        if (method < 0 || 1 < method)
        {
            cout << "Method not valid. Valid range is 0-1. Exiting program." << endl;
            return -1;
        }

    } else {
        cout << "Method not specified. Exiting program." << endl;
        return -1;
    }

    // Create solver object
    ShallowWater solver = ShallowWater(dT, T, Nx, Ny, ic, method);

    // Solve system
    solver.TimeIntegrate();
}<|MERGE_RESOLUTION|>--- conflicted
+++ resolved
@@ -216,12 +216,8 @@
         }
 
         // Calculate y_n + dt*k1/2
-<<<<<<< HEAD
         #pragma omp for schedule(static)
-        for (int col = 0; col < nx; col++)
-=======
         for (int i = 0; i < nx*ny; i++)
->>>>>>> 9deaa80c
         {
 
             tempU[i] = u[i] + dt*k1u[i]*0.5;
@@ -241,12 +237,8 @@
         }
 
         // Calculate y_n + dt*k2/2
-<<<<<<< HEAD
         #pragma omp for schedule(static)
-        for (int col = 0; col < nx; col++)
-=======
         for (int i = 0; i < nx*ny; i++)
->>>>>>> 9deaa80c
         {
             tempU[i] = u[i] + dt*k2u[i]*0.5;
             tempV[i] = v[i] + dt*k2v[i]*0.5;
@@ -265,12 +257,8 @@
         }
 
         // Calculate y_n + dt*k3
-<<<<<<< HEAD
         #pragma omp for schedule(static)
-        for (int col = 0; col < nx; col++)
-=======
         for (int i = 0; i < nx*ny; i++)
->>>>>>> 9deaa80c
         {
             tempU[i] = u[i] + dt*k3u[i];
             tempV[i] = v[i] + dt*k3v[i];
@@ -289,12 +277,8 @@
         }
 
         // Calculate next iteration
-<<<<<<< HEAD
         #pragma omp for schedule(static)
-        for (int col = 0; col < nx; col++)
-=======
         for (int i = 0; i < nx*ny; i++)
->>>>>>> 9deaa80c
         {
                 u[i] = u[i] + dt/6*(k1u[i] + 2*k2u[i] + 2*k3u[i] + k4u[i]);
                 v[i] = v[i] + dt/6*(k1v[i] + 2*k2v[i] + 2*k3v[i] + k4v[i]);
@@ -352,69 +336,33 @@
     double* dhu_dx = new double[nx*ny];
     double* dhv_dy = new double[nx*ny];
 
-<<<<<<< HEAD
     #pragma omp parallel default(shared)
     {
-        // Calculate hu and hv
-        #pragma omp for schedule(static)
-        for (int col = 0; col < nx; col++)
-        {
-            for (int row = 0; row < ny; row++)
-            {
-                hu[col*ny + row] = pH[col*ny + row] * pU[col*ny + row];
-                hv[col*ny + row] = pH[col*ny + row] * pV[col*ny + row];
-            }
-        }
 
         // Calculate all derivatives
         DeriXLoop(pU, du_dx);
         DeriYLoop(pU, du_dy);
         DeriXLoop(pH, dh_dx);
-=======
-    // Calculate all derivatives
-    DeriXLoop(pU, du_dx);
-    DeriYLoop(pU, du_dy);
-    DeriXLoop(pH, dh_dx);
->>>>>>> 9deaa80c
 
         DeriXLoop(pV, dv_dx);
         DeriYLoop(pV, dv_dy);
         DeriYLoop(pH, dh_dy);
 
-<<<<<<< HEAD
-        DeriXLoop(hu, dhu_dx);
-        DeriYLoop(hv, dhv_dy);
-
         // Calculate fluxes
         #pragma omp for schedule(static)
-        for (int col = 0; col < nx; col++)
-        {
-            for (int row = 0; row < ny; row++)
-            {
-                // Calculate the flux of U
-                pKU[col*ny + row] = pU[col*ny + row] * du_dx[col*ny + row] + pV[col*ny + row] * du_dy[col*ny + row] + G*dh_dx[col*ny + row];
-                // Calculate the flux of V
-                pKV[col*ny + row] = pU[col*ny + row] * dv_dx[col*ny + row] + pV[col*ny + row] * dv_dy[col*ny + row] + G*dh_dy[col*ny + row];
-                // Calculate the flux of H
-                pKH[col*ny + row] = dhu_dx[col*ny + row] + dhv_dy[col*ny + row];
-            }
-        }
-=======
-    // Calculate fluxes
-    for (int i = 0; i < nx*ny; i++)
-    {
-        // Calculate hu and hv
-
-        dhu_dx[i] = pH[i]*du_dx[i] + pU[i]*dh_dx[i];
-        dhv_dy[i] = pH[i]*dv_dy[i] + pV[i]*dh_dx[i];
-
-        // Calculate the flux of U
-        pKU[i] = pU[i] * du_dx[i] + pV[i] * du_dy[i] + G*dh_dx[i];
-        // Calculate the flux of V
-        pKV[i] = pU[i] * dv_dx[i] + pV[i] * dv_dy[i] + G*dh_dy[i];
-        // Calculate the flux of H
-        pKH[i] = dhu_dx[i] + dhv_dy[i];
->>>>>>> 9deaa80c
+        for (int i = 0; i < nx*ny; i++)
+        {
+            // Calculate hu and hv
+            dhu_dx[i] = pH[i]*du_dx[i] + pU[i]*dh_dx[i];
+            dhv_dy[i] = pH[i]*dv_dy[i] + pV[i]*dh_dx[i];
+
+            // Calculate the flux of U
+            pKU[i] = pU[i] * du_dx[i] + pV[i] * du_dy[i] + G*dh_dx[i];
+            // Calculate the flux of V
+            pKV[i] = pU[i] * dv_dx[i] + pV[i] * dv_dy[i] + G*dh_dy[i];
+            // Calculate the flux of H
+            pKH[i] = dhu_dx[i] + dhv_dy[i];
+        }
     }
 
     delete[] hu;
@@ -440,9 +388,6 @@
  */
 void ShallowWater::DeriXLoop(const double* var, double* der) {
 
-<<<<<<< HEAD
-    #pragma omp for schedule(static) 
-=======
     double c1 = -1.0/60.0;
     double c2 =  3.0/20.0;
     double c3 = -3.0/4.0;
@@ -452,7 +397,7 @@
     double ddx = 1.0/dx;
     int index;
 
->>>>>>> 9deaa80c
+    #pragma omp for schedule(static) 
     for (int row = 0; row < ny; row++)
     {
         // first 3 elements in row
@@ -482,9 +427,6 @@
  */
 void ShallowWater::DeriYLoop(const double* var, double* der) {
 
-<<<<<<< HEAD
-    #pragma omp for schedule(static) 
-=======
     double c1 = -1.0/60.0;
     double c2 =  3.0/20.0;
     double c3 = -3.0/4.0;
@@ -494,7 +436,7 @@
     double ddy = 1.0/dy;
     int index, colindex;
 
->>>>>>> 9deaa80c
+    #pragma omp for schedule(static)
     for (int col = 0; col < nx; col++)
     {
         colindex = col*ny;
